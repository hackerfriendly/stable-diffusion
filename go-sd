--- conflicted
+++ resolved
@@ -38,17 +38,13 @@
 
 export PYTHONPATH=.:taming-transformers:CLIP
 
-<<<<<<< HEAD
 python3 huggingface-sd.py --height ${HEIGHT} --width ${WIDTH} --seed ${SEED} --steps 30 --samples 1 --outdir ${TMPDIR} --prompt "${GEN}"
-=======
+
 if [ ! -z "${STYLE}" ]; then
   export GEN="${PROMPT} by ${STYLE}"
 else
   export GEN="${PROMPT}"
 fi
-
-python3 optimizedSD/optimized_txt2img.py --H ${HEIGHT} --W ${WIDTH} --seed ${SEED} --n_iter 1 --ddim_steps 50 --skip_grid --n_samples 1 --outdir ${TMPDIR} --prompt "${GEN}"
->>>>>>> 5fcf483f
 
 # Now for upscaling
 # deactivate
