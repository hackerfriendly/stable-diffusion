--- conflicted
+++ resolved
@@ -93,24 +93,6 @@
 and CLIP ViT-L/14 text encoder for the diffusion model. The model was pretrained on 256x256 images and
 then finetuned on 512x512 images.
 
-<<<<<<< HEAD
-\*Note: Stable Diffusion v1 is a general text-to-image diffusion model and therefore mirrors biases and (mis-)conceptions that are present
-in its training data.
-Details on the training procedure and data, as well as the intended use of the model can be found in the corresponding [model card](https://huggingface.co/CompVis/stable-diffusion).
-Research into the safe deployment of general text-to-image models is an ongoing effort. To prevent misuse and harm, we currently provide access to the checkpoints only for [academic research purposes upon request](https://stability.ai/academia-access-form).
-**This is an experiment in safe and community-driven publication of a capable and general text-to-image model. We are working on a public release with a more permissive license that also incorporates ethical considerations.\***
-
-[Request access to Stable Diffusion v1 checkpoints for academic research](https://stability.ai/academia-access-form)
-=======
-*Note: Stable Diffusion v1 is a general text-to-image diffusion model and therefore mirrors biases and (mis-)conceptions that are present
-in its training data. 
-Details on the training procedure and data, as well as the intended use of the model can be found in the corresponding [model card](Stable_Diffusion_v1_Model_Card.md).*
-
-The weights are available via [the CompVis organization at Hugging Face](https://huggingface.co/CompVis) under [a license which contains specific use-based restrictions to prevent misuse and harm as informed by the model card, but otherwise remains permissive](LICENSE). While commercial use is permitted under the terms of the license, **we do not recommend using the provided weights for services or products without additional safety mechanisms and considerations**, since there are [known limitations and biases](Stable_Diffusion_v1_Model_Card.md#limitations-and-bias) of the weights, and research on safe and ethical deployment of general text-to-image models is an ongoing effort. **The weights are research artifacts and should be treated as such.**
-
-[The CreativeML OpenRAIL M license](LICENSE) is an [Open RAIL M license](https://www.licenses.ai/blog/2022/8/18/naming-convention-of-responsible-ai-licenses), adapted from the work that [BigScience](https://bigscience.huggingface.co/) and [the RAIL Initiative](https://www.licenses.ai/) are jointly carrying in the area of responsible AI licensing. See also [the article about the BLOOM Open RAIL license](https://bigscience.huggingface.co/blog/the-bigscience-rail-license) on which our license is based.
->>>>>>> 69ae4b35
-
 ### Weights
 
 We currently provide the following checkpoints:
@@ -118,16 +100,10 @@
 - `sd-v1-1.ckpt`: 237k steps at resolution `256x256` on [laion2B-en](https://huggingface.co/datasets/laion/laion2B-en).
   194k steps at resolution `512x512` on [laion-high-resolution](https://huggingface.co/datasets/laion/laion-high-resolution) (170M examples from LAION-5B with resolution `>= 1024x1024`).
 - `sd-v1-2.ckpt`: Resumed from `sd-v1-1.ckpt`.
-<<<<<<< HEAD
-  515k steps at resolution `512x512` on "laion-improved-aesthetics" (a subset of laion2B-en,
-  filtered to images with an original size `>= 512x512`, estimated aesthetics score `> 5.0`, and an estimated watermark probability `< 0.5`. The watermark estimate is from the LAION-5B metadata, the aesthetics score is estimated using an [improved aesthetics estimator](https://github.com/christophschuhmann/improved-aesthetic-predictor)).
-- `sd-v1-3.ckpt`: Resumed from `sd-v1-2.ckpt`. 195k steps at resolution `512x512` on "laion-improved-aesthetics" and 10\% dropping of the text-conditioning to improve [classifier-free guidance sampling](https://arxiv.org/abs/2207.12598).
-=======
   515k steps at resolution `512x512` on [laion-aesthetics v2 5+](https://laion.ai/blog/laion-aesthetics/) (a subset of laion2B-en with estimated aesthetics score `> 5.0`, and additionally
 filtered to images with an original size `>= 512x512`, and an estimated watermark probability `< 0.5`. The watermark estimate is from the [LAION-5B](https://laion.ai/blog/laion-5b/) metadata, the aesthetics score is estimated using the [LAION-Aesthetics Predictor V2](https://github.com/christophschuhmann/improved-aesthetic-predictor)).
 - `sd-v1-3.ckpt`: Resumed from `sd-v1-2.ckpt`. 195k steps at resolution `512x512` on "laion-aesthetics v2 5+" and 10\% dropping of the text-conditioning to improve [classifier-free guidance sampling](https://arxiv.org/abs/2207.12598).
 - `sd-v1-4.ckpt`: Resumed from `sd-v1-2.ckpt`. 225k steps at resolution `512x512` on "laion-aesthetics v2 5+" and 10\% dropping of the text-conditioning to improve [classifier-free guidance sampling](https://arxiv.org/abs/2207.12598).
->>>>>>> 69ae4b35
 
 Evaluations with different classifier-free guidance scales (1.5, 2.0, 3.0, 4.0,
 5.0, 6.0, 7.0, 8.0) and 50 PLMS sampling
@@ -148,17 +124,7 @@
 
 We provide a reference sampling script, which incorporates
 
-<<<<<<< HEAD
-After [obtaining the weights](#weights), link them
-
-=======
-- a [Safety Checker Module](https://github.com/CompVis/stable-diffusion/pull/36),
-  to reduce the probability of explicit outputs,
-- an [invisible watermarking](https://github.com/ShieldMnt/invisible-watermark)
-  of the outputs, to help viewers [identify the images as machine-generated](scripts/tests/test_watermark.py).
-
 After [obtaining the `stable-diffusion-v1-*-original` weights](#weights), link them
->>>>>>> 69ae4b35
 ```
 mkdir -p models/ldm/stable-diffusion-v1/
 ln -s <path/to/model.ckpt> models/ldm/stable-diffusion-v1/model.ckpt
@@ -170,11 +136,7 @@
 python scripts/txt2img.py --prompt "a photograph of an astronaut riding a horse" --plms
 ```
 
-<<<<<<< HEAD
-By default, this uses a guidance scale of `--scale 7.5`, [Katherine Crowson's implementation](https://github.com/CompVis/latent-diffusion/pull/51) of the [PLMS](https://arxiv.org/abs/2202.09778) sampler,
-=======
 By default, this uses a guidance scale of `--scale 7.5`, [Katherine Crowson's implementation](https://github.com/CompVis/latent-diffusion/pull/51) of the [PLMS](https://arxiv.org/abs/2202.09778) sampler, 
->>>>>>> 69ae4b35
 and renders images of size 512x512 (which it was trained on) in 50 steps. All supported arguments are listed below (type `python scripts/txt2img.py --help`).
 
 
@@ -218,9 +180,6 @@
 non-EMA to EMA weights. If you want to examine the effect of EMA vs no EMA, we provide "full" checkpoints
 which contain both types of weights. For these, `use_ema=False` will load and use the non-EMA weights.
 
-<<<<<<< HEAD
-=======
-
 #### Diffusers Integration
 
 A simple way to download and sample Stable Diffusion is by using the [diffusers library](https://github.com/huggingface/diffusers/tree/main#new--stable-diffusion-is-now-fully-compatible-with-diffusers):
@@ -241,8 +200,6 @@
 image.save("astronaut_rides_horse.png")
 ```
 
-
->>>>>>> 69ae4b35
 ### Image Modification with Stable Diffusion
 
 By using a diffusion-denoising mechanism as first proposed by [SDEdit](https://arxiv.org/abs/2108.01073), the model can be used for different
@@ -288,10 +245,4 @@
       archivePrefix={arXiv},
       primaryClass={cs.CV}
 }
-<<<<<<< HEAD
-
-```
-=======
-```
-
->>>>>>> 69ae4b35
+```